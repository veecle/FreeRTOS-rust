--- conflicted
+++ resolved
@@ -193,12 +193,8 @@
             target_env.as_str(),
         ) {
             (_, "x86_64", "windows", _) => "MSVC-MingW",
-<<<<<<< HEAD
-            (_, "x86_64", "linux", "gnu") => "GCC/Linux",
-            (_, "aarch64", "linux", "gnu") => "GCC/Linux",
-=======
-            (_, "x86_64", "linux", "gnu") => "ThirdParty/GCC/Posix",
->>>>>>> 8f228873
+            (_, "x86_64", "linux", "gnu") => "ThirdPartyGCC/Linux",
+            (_, "aarch64", "linux", "gnu") => "ThirdParty/GCC/Linux",
             ("thumbv7m-none-eabi", _, _, _) => "GCC/ARM_CM3",
             ("thumbv7em-none-eabi", _, _, _) => "GCC/ARM_CM3", // M4 cores without FPU use M3
             ("thumbv7em-none-eabihf", _, _, _) => "GCC/ARM_CM4F",
